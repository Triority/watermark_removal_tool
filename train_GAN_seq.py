import torch
import torch.nn as nn
import cv2
import torchvision.transforms.functional as TF
from torch.utils.data import Dataset, DataLoader
import torch.optim as optim
import pathlib
import torchvision
import datetime
from tqdm import tqdm
from torch.utils.tensorboard import SummaryWriter

from model import RecurrentUNet, VideoDataset


class VideoDiscriminator(nn.Module):
    def __init__(self, in_channels=3, features=[64, 128, 256, 512]):
        super().__init__()
        layers = []
        # 3D卷积输入视频片段[Batch, Channels, Time, Height, Width]，卷积核在时间维度上覆盖了3帧，在空间高度上覆盖4个像素
        # stride滑动步长，在时间维度上每次只移动1帧，在空间上每次移动2个像素，起到下采样的作用
        # padding输入视频数据块的三个维度的两侧填充0
        layers.append(nn.Conv3d(in_channels, features[0], kernel_size=(3, 4, 4), stride=(1, 2, 2), padding=(1, 1, 1)))
        layers.append(nn.InstanceNorm3d(features[0]))
        # inplace=True会直接在存储输入数据的内存上进行计算并覆盖，节省一些GPU显存
        layers.append(nn.LeakyReLU(0.2, inplace=True))

        for i in range(len(features) - 1):
            layers.append(
                nn.Conv3d(features[i], features[i + 1], kernel_size=(3, 4, 4), stride=(1, 2, 2), padding=(1, 1, 1),
                          bias=False))
            layers.append(nn.InstanceNorm3d(features[i + 1]))
            layers.append(nn.LeakyReLU(0.2, inplace=True))

        layers.append(nn.Conv3d(features[-1], 1, kernel_size=(3, 4, 4), stride=(1, 1, 1), padding=(1, 1, 1)))
        self.model = nn.Sequential(*layers)

    def forward(self, x):
        return self.model(x)


if __name__ == '__main__':
    lr_gen = 5e-4
    lr_disc = 5e-4
    L1_weigth = 50
    D_fake_weigh = 1

    epochs = 100
    batch_size = 6
    # 数据集加载的长度，应为数据集最短帧长度，输入低于此帧长度的数据将会报错
    sequence_len = 24
    # 单次输入模型的帧长度，最好是sequence_len的因数，否则多余的将被丢弃
    batch_len = 6
    size = (480, 270)
    dataset_loader_workers = 4
    # 记录权重梯度直方图的batch间隔
    Gradient_intervals = 50

    # 数据集和模型保存路径
<<<<<<< HEAD
    dataset_path = r"/media/B/Triority/Dataset"
    model_save_dir = r"model_gan"
    # 继续训练时加载模型路径和已完成轮次，输入0则从零开始训练
    load_model_epoch = 19
    load_model_path_gen = r"model_gan/gen_epoch_19.pth"
    load_model_path_disc = r"model_gan/disc_epoch_19.pth"
=======
    dataset_path = r"D:/Dataset"
    model_save_dir = r"model_gan_3"
    # 继续训练时加载模型路径和已完成轮次，输入0则从零开始训练
    load_model_epoch = 0
    load_model_path_gen = r"model_gan_3/gen_epoch_1.pth"
    load_model_path_disc = r"model_gan_3/disc_epoch_1.pth"
>>>>>>> 009caaef

    device = "cuda" if torch.cuda.is_available() else "cpu"
    print(f"Using device: {device}")

<<<<<<< HEAD
    writer = SummaryWriter('runs/GAN_new')
=======
    writer = SummaryWriter('runs/GAN_3')
>>>>>>> 009caaef

    gen = RecurrentUNet(in_channels=4, out_channels=3).to(device)
    disc = VideoDiscriminator(in_channels=3).to(device)

    if load_model_epoch != 0:
        print(f"Loading Generator from {load_model_path_gen}")
        gen.load_state_dict(torch.load(load_model_path_gen, map_location=device))
        print(f"Loading Discriminator from {load_model_path_disc}")
        disc.load_state_dict(torch.load(load_model_path_disc, map_location=device))

    # Adam优化器，学习率lr，beta1默认值0.9的动量大约是过去10个时间步梯度的平均，降低到0.5降低动量惯性
    # beta2默认值0.999的二阶矩估计大约是过去1000个时间步梯度平方的平均，保持较高的值有助于保持自适应学习率的稳定性，防止因为单次梯度爆炸而导致学习率剧烈变化
    opt_gen = optim.Adam(gen.parameters(), lr=lr_gen, betas=(0.5, 0.999))
    opt_disc = optim.Adam(disc.parameters(), lr=lr_disc, betas=(0.5, 0.999))
    # 二元交叉熵和L1损失函数
    adversarial_loss_fn = nn.BCEWithLogitsLoss()
    l1_loss_fn = nn.L1Loss()

    num_params_gen = sum(p.numel() for p in gen.parameters() if p.requires_grad)
    num_params_disc = sum(p.numel() for p in disc.parameters() if p.requires_grad)
    print(f"Generator has {num_params_gen:,} trainable parameters.")
    print(f"Discriminator has {num_params_disc:,} trainable parameters.")
    print("Preparing dataset...")
    train_dataset = VideoDataset(root_dir=dataset_path, sequence_length=sequence_len, size=size)
    train_loader = DataLoader(dataset=train_dataset, batch_size=batch_size, shuffle=True,
                              num_workers=dataset_loader_workers, pin_memory=False)


    print("Start training...")
    for epoch in range(load_model_epoch, epochs):
        total_loss_g = 0.0
        total_loss_d = 0.0
        total_loss_g_L1 = 0.0
        total_loss_g_adv = 0.0
        gen.train()
        disc.train()
        with tqdm(total=len(train_loader), desc=f"Epoch {epoch + 1}/{epochs}", unit="batch") as pbar:
            for batch_idx, (masked_seqs, clips_seqs, mask_seqs) in enumerate(train_loader):
                for batch_seq in range(int(sequence_len / batch_len)):
                    # masked_seq: [B, T, 4, H, W], clips_seq: [B, T, 3, H, W]
                    masked_seq = masked_seqs[:, batch_seq * batch_len: (batch_seq + 1) * batch_len, :, :, :].to(device)
                    clips_seq = clips_seqs[:, batch_seq * batch_len: (batch_seq + 1) * batch_len, :, :, :].to(device)

                    # gen推理用于disc训练
                    clips_fake, gen_hidden = gen(masked_seq, None if batch_seq == 0 else gen_hidden)
                    opt_disc.zero_grad()
                    # 将视频维度从[B, T, C, H, W]转换到[B, C, T, H, W]以匹配Conv3d
                    real_clip_for_disc = clips_seq.permute(0, 2, 1, 3, 4)
                    fake_clip_for_disc = clips_fake.permute(0, 2, 1, 3, 4)
                    # 判别器分别推理真实视频与全1张量、虚假视频与全0张量，计算二元交叉熵损失
                    disc_real = disc(real_clip_for_disc)
                    loss_disc_real = adversarial_loss_fn(disc_real, torch.ones_like(disc_real))
                    # 用 .detach() 阻止梯度传回生成器
                    disc_fake = disc(fake_clip_for_disc.detach())
                    loss_disc_fake = adversarial_loss_fn(disc_fake, torch.zeros_like(disc_fake))
                    # 判别器总损失
                    loss_disc = (loss_disc_real + loss_disc_fake * D_fake_weigh) / (D_fake_weigh + 1)
                    loss_disc.backward()

                    # 训练生成器
                    opt_gen.zero_grad()
                    disc_fake_for_gen = disc(fake_clip_for_disc)
                    loss_g_adv = adversarial_loss_fn(disc_fake_for_gen, torch.ones_like(disc_fake_for_gen))
                    loss_g_l1 = l1_loss_fn(clips_fake, clips_seq) * L1_weigth
                    loss_g = loss_g_adv + loss_g_l1
                    loss_g.backward()

                    # 分离隐状态截断反向传播
                    gen_hidden = (gen_hidden[0].detach(), gen_hidden[1].detach())

                # 记录梯度权重
                if batch_idx % Gradient_intervals == 0:
                    for name, param in disc.named_parameters():
                        if param.grad is not None:
                            # 使用 f-string 为每个梯度直方图创建唯一的、有组织的标签
                            # 'Gradients/' 会在 TensorBoard 中创建一个名为 Gradients 的分组
                            writer.add_histogram(
                                tag=f'Grad_disc/{name}', values=param.grad,
                                global_step=epoch * len(train_loader) + batch_idx)
                opt_disc.step()
                if batch_idx % Gradient_intervals == 0:
                    for name, param in gen.named_parameters():
                        if param.grad is not None:
                            writer.add_histogram(tag=f'Grad_gan/{name}', values=param.grad,
                                                 global_step=epoch * len(train_loader) + batch_idx)
                opt_gen.step()

                # 统计记录
                total_loss_g += loss_g.item()
                total_loss_d += loss_disc.item()
                total_loss_g_L1 += loss_g_l1.item()
                total_loss_g_adv += loss_g_adv.item()
                writer.add_scalar('Loss/loss_g_l1', loss_g_l1.item(), epoch * len(train_loader) + batch_idx)
                writer.add_scalar('Loss/loss_g_adv', loss_g_adv.item(), epoch * len(train_loader) + batch_idx)
                writer.add_scalar('Loss/loss_g', loss_g.item(), epoch * len(train_loader) + batch_idx)
                writer.add_scalar('Loss/loss_disc', loss_disc.item(), epoch * len(train_loader) + batch_idx)
                writer.add_scalar('Loss/D_real', loss_disc_real.item(), epoch * len(train_loader) + batch_idx)
                writer.add_scalar('Loss/D_fake', loss_disc_fake.item(), epoch * len(train_loader) + batch_idx)

                pbar.set_postfix(
                    D_real=f'{loss_disc_real.item():.4f}',
                    D_fake=f'{loss_disc_fake.item():.4f}',
                    Loss_D=f'{loss_disc.item():.4f}',
                    Loss_G=f'{loss_g.item():.4f}',
                    G_adv=f'{loss_g_adv.item():.4f}',
                    G_L1=f'{loss_g_l1.item():.4f}')
                pbar.update(1)

            avg_loss_g = total_loss_g / len(train_loader)
            avg_loss_d = total_loss_d / len(train_loader)
            avg_loss_g_L1 = total_loss_g_L1 / len(train_loader)
            avg_loss_d_adv = total_loss_g_adv / len(train_loader)
            print(
                f"--- {datetime.datetime.now():%H:%M:%S}: Epoch {epoch + 1} avg_loss_G: {avg_loss_g:.4f}, avg_loss_D: {avg_loss_d:.4f}, avg_loss_g_L1: {avg_loss_g_L1:.4f}, avg_loss_d_adv: {avg_loss_d_adv:.4f} ---")

        pathlib.Path("model_gan").mkdir(parents=True, exist_ok=True)
        torch.save(gen.state_dict(), f"{model_save_dir}/gen_epoch_{epoch + 1}.pth")
        torch.save(disc.state_dict(), f"{model_save_dir}/disc_epoch_{epoch + 1}.pth")

    writer.close()
    print("Completed!")<|MERGE_RESOLUTION|>--- conflicted
+++ resolved
@@ -57,30 +57,17 @@
     Gradient_intervals = 50
 
     # 数据集和模型保存路径
-<<<<<<< HEAD
-    dataset_path = r"/media/B/Triority/Dataset"
-    model_save_dir = r"model_gan"
-    # 继续训练时加载模型路径和已完成轮次，输入0则从零开始训练
-    load_model_epoch = 19
-    load_model_path_gen = r"model_gan/gen_epoch_19.pth"
-    load_model_path_disc = r"model_gan/disc_epoch_19.pth"
-=======
     dataset_path = r"D:/Dataset"
     model_save_dir = r"model_gan_3"
     # 继续训练时加载模型路径和已完成轮次，输入0则从零开始训练
     load_model_epoch = 0
     load_model_path_gen = r"model_gan_3/gen_epoch_1.pth"
     load_model_path_disc = r"model_gan_3/disc_epoch_1.pth"
->>>>>>> 009caaef
 
     device = "cuda" if torch.cuda.is_available() else "cpu"
     print(f"Using device: {device}")
 
-<<<<<<< HEAD
-    writer = SummaryWriter('runs/GAN_new')
-=======
     writer = SummaryWriter('runs/GAN_3')
->>>>>>> 009caaef
 
     gen = RecurrentUNet(in_channels=4, out_channels=3).to(device)
     disc = VideoDiscriminator(in_channels=3).to(device)
